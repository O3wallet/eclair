/*
 * Copyright 2018 ACINQ SAS
 *
 * Licensed under the Apache License, Version 2.0 (the "License");
 * you may not use this file except in compliance with the License.
 * You may obtain a copy of the License at
 *
 *     http://www.apache.org/licenses/LICENSE-2.0
 *
 * Unless required by applicable law or agreed to in writing, software
 * distributed under the License is distributed on an "AS IS" BASIS,
 * WITHOUT WARRANTIES OR CONDITIONS OF ANY KIND, either express or implied.
 * See the License for the specific language governing permissions and
 * limitations under the License.
 */

package fr.acinq.eclair

import java.io.File

import akka.actor.{ActorRef, ActorSystem, Props, SupervisorStrategy}
import akka.util.Timeout
import com.typesafe.config.{Config, ConfigFactory}
import fr.acinq.bitcoin.{BinaryData, Block}
import fr.acinq.eclair.NodeParams.ELECTRUM
import fr.acinq.eclair.blockchain.electrum._
import fr.acinq.eclair.blockchain.fee.{ConstantFeeProvider, _}
import fr.acinq.eclair.blockchain.{EclairWallet, _}
import fr.acinq.eclair.channel.Register
import fr.acinq.eclair.crypto.LocalKeyManager
import fr.acinq.eclair.io.{Authenticator, Switchboard}
import fr.acinq.eclair.payment._
import fr.acinq.eclair.router._
import grizzled.slf4j.Logging

import scala.concurrent.duration._
import scala.concurrent.{ExecutionContext, Future}


/**
  * Setup eclair from a datadir.
  *
  * Created by PM on 25/01/2016.
  *
  * @param datadir  directory where eclair-core will write/read its data
  * @param overrideDefaults
  * @param actorSystem
  * @param seed_opt optional seed, if set eclair will use it instead of generating one and won't create a seed.dat file.
  */
class Setup(datadir: File, wallet_opt: Option[EclairWallet] = None, overrideDefaults: Config = ConfigFactory.empty(), actorSystem: ActorSystem = ActorSystem(), seed_opt: Option[BinaryData] = None) extends Logging {

  logger.info(s"hello!")
  logger.info(s"version=${getClass.getPackage.getImplementationVersion} commit=${getClass.getPackage.getSpecificationVersion}")
  logger.info(s"datadir=${datadir.getCanonicalPath}")

  val config = NodeParams.loadConfiguration(datadir, overrideDefaults)
  val seed = seed_opt.getOrElse(NodeParams.getSeed(datadir))
  val chain = config.getString("chain")
  val keyManager = new LocalKeyManager(seed, NodeParams.makeChainHash(chain))
  val nodeParams = NodeParams.makeNodeParams(datadir, config, keyManager)

  logger.info(s"nodeid=${nodeParams.nodeId} alias=${nodeParams.alias}")
  logger.info(s"using chain=$chain chainHash=${nodeParams.chainHash}")

  implicit val system = actorSystem
  implicit val timeout = Timeout(30 seconds)
  implicit val formats = org.json4s.DefaultFormats
  implicit val ec = ExecutionContext.Implicits.global

<<<<<<< HEAD
  def bootstrap: Future[Kit] = Future {
=======
  val bitcoin = nodeParams.watcherType match {
    case BITCOIND =>
      val bitcoinClient = new BasicBitcoinJsonRPCClient(
        user = config.getString("bitcoind.rpcuser"),
        password = config.getString("bitcoind.rpcpassword"),
        host = config.getString("bitcoind.host"),
        port = config.getInt("bitcoind.rpcport"))
      val future = for {
        json <- bitcoinClient.invoke("getblockchaininfo").recover { case _ => throw BitcoinRPCConnectionException }
        // Make sure wallet support is enabled in bitcoind.
        _ <- bitcoinClient.invoke("getbalance").recover { case _ => throw BitcoinWalletDisabledException }
        progress = (json \ "verificationprogress").extract[Double]
        chainHash <- bitcoinClient.invoke("getblockhash", 0).map(_.extract[String]).map(BinaryData(_)).map(x => BinaryData(x.reverse))
        bitcoinVersion <- bitcoinClient.invoke("getnetworkinfo").map(json => (json \ "version")).map(_.extract[String])
        unspentAddresses <- bitcoinClient.invoke("listunspent").collect { case JArray(values) => values.map(value => (value \ "address").extract[String]) }
      } yield (progress, chainHash, bitcoinVersion, unspentAddresses)
      // blocking sanity checks
      val (progress, chainHash, bitcoinVersion, unspentAddresses) = Await.result(future, 10 seconds)
      assert(bitcoinVersion.startsWith("16"), "Eclair requires Bitcoin Core 0.16.0 or higher")
      assert(chainHash == nodeParams.chainHash, s"chainHash mismatch (conf=${nodeParams.chainHash} != bitcoind=$chainHash)")
      if (chainHash != Block.RegtestGenesisBlock.hash) {
        assert(unspentAddresses.forall(address => !isPay2PubkeyHash(address)), "Make sure that all your UTXOS are segwit UTXOS and not p2pkh (check out our README for more details)")
      }
      assert(progress > 0.99, "bitcoind should be synchronized")
      // TODO: add a check on bitcoin version?

      Bitcoind(bitcoinClient)
    case ELECTRUM =>
      logger.warn("EXPERIMENTAL ELECTRUM MODE ENABLED!!!")
      val addressesFile = nodeParams.chainHash match {
        case Block.RegtestGenesisBlock.hash => "/electrum/servers_regtest.json"
        case Block.TestnetGenesisBlock.hash => "/electrum/servers_testnet.json"
        case Block.LivenetGenesisBlock.hash => "/electrum/servers_mainnet.json"
      }
      val stream = classOf[Setup].getResourceAsStream(addressesFile)
      val addresses = ElectrumClientPool.readServerAddresses(stream)
      val electrumClient = system.actorOf(SimpleSupervisor.props(Props(new ElectrumClientPool(addresses)), "electrum-client", SupervisorStrategy.Resume))
      Electrum(electrumClient)
  }
>>>>>>> b2178ade

    val bitcoin = nodeParams.watcherType match {
      case ELECTRUM =>
        logger.warn("EXPERIMENTAL ELECTRUM MODE ENABLED!!!")
        val addressesFile = chain match {
          case "test" => "/electrum/servers_testnet.json"
          case "regtest" => "/electrum/servers_regtest.json"
        }
        val stream = classOf[Setup].getResourceAsStream(addressesFile)
        val addresses = ElectrumClientPool.readServerAddresses(stream)
        val electrumClient = system.actorOf(SimpleSupervisor.props(Props(new ElectrumClientPool(addresses)), "electrum-client", SupervisorStrategy.Resume))
        Electrum(electrumClient)
      case _ => ???
    }

    val defaultFeerates = FeeratesPerByte(block_1 = config.getLong("default-feerates.delay-blocks.1"), blocks_2 = config.getLong("default-feerates.delay-blocks.2"), blocks_6 = config.getLong("default-feerates.delay-blocks.6"), blocks_12 = config.getLong("default-feerates.delay-blocks.12"), blocks_36 = config.getLong("default-feerates.delay-blocks.36"), blocks_72 = config.getLong("default-feerates.delay-blocks.72"))
    Globals.feeratesPerByte.set(defaultFeerates)
    Globals.feeratesPerKw.set(FeeratesPerKw(defaultFeerates))
    logger.info(s"initial feeratesPerByte=${Globals.feeratesPerByte.get()}")
<<<<<<< HEAD
    val feeProvider = (chain, bitcoin) match {
      case ("regtest", _) => new ConstantFeeProvider(defaultFeerates)
=======
    val feeProvider = (nodeParams.chainHash, bitcoin) match {
      case (Block.RegtestGenesisBlock.hash, _) => new ConstantFeeProvider(defaultFeerates)
      case (_, Bitcoind(bitcoinClient)) => new FallbackFeeProvider(new BitgoFeeProvider(nodeParams.chainHash) :: new EarnDotComFeeProvider() :: new BitcoinCoreFeeProvider(bitcoinClient, defaultFeerates) :: new ConstantFeeProvider(defaultFeerates) :: Nil) // order matters!
>>>>>>> b2178ade
      case _ => new FallbackFeeProvider(new BitgoFeeProvider(nodeParams.chainHash) :: new EarnDotComFeeProvider() :: new ConstantFeeProvider(defaultFeerates) :: Nil) // order matters!
    }
    system.scheduler.schedule(0 seconds, 10 minutes)(feeProvider.getFeerates.map {
      case feerates: FeeratesPerByte =>
        Globals.feeratesPerByte.set(feerates)
        Globals.feeratesPerKw.set(FeeratesPerKw(feerates))
        system.eventStream.publish(CurrentFeerates(Globals.feeratesPerKw.get))
        logger.info(s"current feeratesPerByte=${Globals.feeratesPerByte.get()}")
    })

    val watcher = bitcoin match {
      case Electrum(electrumClient) =>
        system.actorOf(SimpleSupervisor.props(Props(new ElectrumWatcher(electrumClient)), "watcher", SupervisorStrategy.Resume))
      case _ => ???
    }

    val wallet = bitcoin match {
      case _ if wallet_opt.isDefined => wallet_opt.get
      case Electrum(electrumClient) =>
<<<<<<< HEAD
        val electrumWallet = system.actorOf(ElectrumWallet.props(seed, electrumClient, ElectrumWallet.WalletParameters(Block.TestnetGenesisBlock.hash)), "electrum-wallet")
        new ElectrumEclairWallet(electrumWallet)
      case _ => ???
=======
        val electrumWallet = system.actorOf(ElectrumWallet.props(seed, electrumClient, ElectrumWallet.WalletParameters(nodeParams.chainHash)), "electrum-wallet")
        new ElectrumEclairWallet(electrumWallet, nodeParams.chainHash)
>>>>>>> b2178ade
    }

    wallet.getFinalAddress.map {
      case address => logger.info(s"initial wallet address=$address")
    }

    val paymentHandler = system.actorOf(SimpleSupervisor.props(config.getString("payment-handler") match {
      case "local" => LocalPaymentHandler.props(nodeParams)
      case "noop" => Props[NoopPaymentHandler]
    }, "payment-handler", SupervisorStrategy.Resume))
    val register = system.actorOf(SimpleSupervisor.props(Props(new Register), "register", SupervisorStrategy.Resume))
    val relayer = system.actorOf(SimpleSupervisor.props(Relayer.props(nodeParams, register, paymentHandler), "relayer", SupervisorStrategy.Resume))
    val router = system.actorOf(SimpleSupervisor.props(Router.props(nodeParams, watcher), "router", SupervisorStrategy.Resume))
    val authenticator = system.actorOf(SimpleSupervisor.props(Authenticator.props(nodeParams), "authenticator", SupervisorStrategy.Resume))
    val switchboard = system.actorOf(SimpleSupervisor.props(Switchboard.props(nodeParams, authenticator, watcher, router, relayer, wallet), "switchboard", SupervisorStrategy.Resume))
    val paymentInitiator = system.actorOf(SimpleSupervisor.props(PaymentInitiator.props(nodeParams.privateKey.publicKey, router, register), "payment-initiator", SupervisorStrategy.Restart))

    val kit = Kit(
      nodeParams = nodeParams,
      system = system,
      watcher = watcher,
      paymentHandler = paymentHandler,
      register = register,
      relayer = relayer,
      router = router,
      switchboard = switchboard,
      paymentInitiator = paymentInitiator,
      wallet = wallet)

    kit
  }

}

// @formatter:off
sealed trait Bitcoin
case class Electrum(electrumClient: ActorRef) extends Bitcoin
// @formatter:on

case class Kit(nodeParams: NodeParams,
               system: ActorSystem,
               watcher: ActorRef,
               paymentHandler: ActorRef,
               register: ActorRef,
               relayer: ActorRef,
               router: ActorRef,
               switchboard: ActorRef,
               paymentInitiator: ActorRef,
               wallet: EclairWallet)


case object BitcoinWalletDisabledException extends RuntimeException("bitcoind must have wallet support enabled")

case object EmptyAPIPasswordException extends RuntimeException("must set a password for the json-rpc api")

case object IncompatibleDBException extends RuntimeException("database is not compatible with this version of eclair")

case object IncompatibleNetworkDBException extends RuntimeException("network database is not compatible with this version of eclair")<|MERGE_RESOLUTION|>--- conflicted
+++ resolved
@@ -67,49 +67,7 @@
   implicit val formats = org.json4s.DefaultFormats
   implicit val ec = ExecutionContext.Implicits.global
 
-<<<<<<< HEAD
   def bootstrap: Future[Kit] = Future {
-=======
-  val bitcoin = nodeParams.watcherType match {
-    case BITCOIND =>
-      val bitcoinClient = new BasicBitcoinJsonRPCClient(
-        user = config.getString("bitcoind.rpcuser"),
-        password = config.getString("bitcoind.rpcpassword"),
-        host = config.getString("bitcoind.host"),
-        port = config.getInt("bitcoind.rpcport"))
-      val future = for {
-        json <- bitcoinClient.invoke("getblockchaininfo").recover { case _ => throw BitcoinRPCConnectionException }
-        // Make sure wallet support is enabled in bitcoind.
-        _ <- bitcoinClient.invoke("getbalance").recover { case _ => throw BitcoinWalletDisabledException }
-        progress = (json \ "verificationprogress").extract[Double]
-        chainHash <- bitcoinClient.invoke("getblockhash", 0).map(_.extract[String]).map(BinaryData(_)).map(x => BinaryData(x.reverse))
-        bitcoinVersion <- bitcoinClient.invoke("getnetworkinfo").map(json => (json \ "version")).map(_.extract[String])
-        unspentAddresses <- bitcoinClient.invoke("listunspent").collect { case JArray(values) => values.map(value => (value \ "address").extract[String]) }
-      } yield (progress, chainHash, bitcoinVersion, unspentAddresses)
-      // blocking sanity checks
-      val (progress, chainHash, bitcoinVersion, unspentAddresses) = Await.result(future, 10 seconds)
-      assert(bitcoinVersion.startsWith("16"), "Eclair requires Bitcoin Core 0.16.0 or higher")
-      assert(chainHash == nodeParams.chainHash, s"chainHash mismatch (conf=${nodeParams.chainHash} != bitcoind=$chainHash)")
-      if (chainHash != Block.RegtestGenesisBlock.hash) {
-        assert(unspentAddresses.forall(address => !isPay2PubkeyHash(address)), "Make sure that all your UTXOS are segwit UTXOS and not p2pkh (check out our README for more details)")
-      }
-      assert(progress > 0.99, "bitcoind should be synchronized")
-      // TODO: add a check on bitcoin version?
-
-      Bitcoind(bitcoinClient)
-    case ELECTRUM =>
-      logger.warn("EXPERIMENTAL ELECTRUM MODE ENABLED!!!")
-      val addressesFile = nodeParams.chainHash match {
-        case Block.RegtestGenesisBlock.hash => "/electrum/servers_regtest.json"
-        case Block.TestnetGenesisBlock.hash => "/electrum/servers_testnet.json"
-        case Block.LivenetGenesisBlock.hash => "/electrum/servers_mainnet.json"
-      }
-      val stream = classOf[Setup].getResourceAsStream(addressesFile)
-      val addresses = ElectrumClientPool.readServerAddresses(stream)
-      val electrumClient = system.actorOf(SimpleSupervisor.props(Props(new ElectrumClientPool(addresses)), "electrum-client", SupervisorStrategy.Resume))
-      Electrum(electrumClient)
-  }
->>>>>>> b2178ade
 
     val bitcoin = nodeParams.watcherType match {
       case ELECTRUM =>
@@ -129,14 +87,8 @@
     Globals.feeratesPerByte.set(defaultFeerates)
     Globals.feeratesPerKw.set(FeeratesPerKw(defaultFeerates))
     logger.info(s"initial feeratesPerByte=${Globals.feeratesPerByte.get()}")
-<<<<<<< HEAD
-    val feeProvider = (chain, bitcoin) match {
-      case ("regtest", _) => new ConstantFeeProvider(defaultFeerates)
-=======
     val feeProvider = (nodeParams.chainHash, bitcoin) match {
       case (Block.RegtestGenesisBlock.hash, _) => new ConstantFeeProvider(defaultFeerates)
-      case (_, Bitcoind(bitcoinClient)) => new FallbackFeeProvider(new BitgoFeeProvider(nodeParams.chainHash) :: new EarnDotComFeeProvider() :: new BitcoinCoreFeeProvider(bitcoinClient, defaultFeerates) :: new ConstantFeeProvider(defaultFeerates) :: Nil) // order matters!
->>>>>>> b2178ade
       case _ => new FallbackFeeProvider(new BitgoFeeProvider(nodeParams.chainHash) :: new EarnDotComFeeProvider() :: new ConstantFeeProvider(defaultFeerates) :: Nil) // order matters!
     }
     system.scheduler.schedule(0 seconds, 10 minutes)(feeProvider.getFeerates.map {
@@ -156,14 +108,9 @@
     val wallet = bitcoin match {
       case _ if wallet_opt.isDefined => wallet_opt.get
       case Electrum(electrumClient) =>
-<<<<<<< HEAD
-        val electrumWallet = system.actorOf(ElectrumWallet.props(seed, electrumClient, ElectrumWallet.WalletParameters(Block.TestnetGenesisBlock.hash)), "electrum-wallet")
-        new ElectrumEclairWallet(electrumWallet)
-      case _ => ???
-=======
         val electrumWallet = system.actorOf(ElectrumWallet.props(seed, electrumClient, ElectrumWallet.WalletParameters(nodeParams.chainHash)), "electrum-wallet")
         new ElectrumEclairWallet(electrumWallet, nodeParams.chainHash)
->>>>>>> b2178ade
+      case _ => ???
     }
 
     wallet.getFinalAddress.map {
