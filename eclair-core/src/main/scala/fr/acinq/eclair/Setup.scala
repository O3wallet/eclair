package fr.acinq.eclair

import java.io.File

import akka.actor.{ActorRef, ActorSystem, Props, SupervisorStrategy}
import akka.util.Timeout
import com.typesafe.config.{Config, ConfigFactory}
import fr.acinq.bitcoin.{BinaryData, Block}
import fr.acinq.eclair.NodeParams.ELECTRUM
import fr.acinq.eclair.blockchain.electrum.{ElectrumClient, ElectrumEclairWallet, ElectrumWallet, ElectrumWatcher}
import fr.acinq.eclair.blockchain.fee.{ConstantFeeProvider, _}
import fr.acinq.eclair.blockchain.{EclairWallet, _}
import fr.acinq.eclair.channel.Register
import fr.acinq.eclair.crypto.LocalKeyManager
import fr.acinq.eclair.io.{Authenticator, Server, Switchboard}
import fr.acinq.eclair.io.{Authenticator, Switchboard}
import fr.acinq.eclair.payment._
import fr.acinq.eclair.router._
import grizzled.slf4j.Logging

import scala.concurrent.duration._
import scala.concurrent.{ExecutionContext, Future}


/**
  * Setup eclair from a datadir.
  *
  * Created by PM on 25/01/2016.
  *
  * @param datadir  directory where eclair-core will write/read its data
  * @param overrideDefaults
  * @param actorSystem
  * @param seed_opt optional seed, if set eclair will use it instead of generating one and won't create a seed.dat file.
  */
class Setup(datadir: File, wallet_opt: Option[EclairWallet] = None, overrideDefaults: Config = ConfigFactory.empty(), actorSystem: ActorSystem = ActorSystem(), seed_opt: Option[BinaryData] = None) extends Logging {

  logger.info(s"hello!")
  logger.info(s"version=${getClass.getPackage.getImplementationVersion} commit=${getClass.getPackage.getSpecificationVersion}")
  logger.info(s"datadir=${datadir.getCanonicalPath}")

  val config = NodeParams.loadConfiguration(datadir, overrideDefaults)
  val seed = seed_opt.getOrElse(NodeParams.getSeed(datadir))
  val keyManager = new LocalKeyManager(seed)
  val nodeParams = NodeParams.makeNodeParams(datadir, config, keyManager)
  val chain = config.getString("chain")

<<<<<<< HEAD
  logger.info(s"nodeid=${nodeParams.privateKey.publicKey.toBin} alias=${nodeParams.alias}")
=======
  // early checks
  DBCompatChecker.checkDBCompatibility(nodeParams)
  DBCompatChecker.checkNetworkDBCompatibility(nodeParams)
  PortChecker.checkAvailable(config.getString("server.binding-ip"), config.getInt("server.port"))

  logger.info(s"nodeid=${nodeParams.nodeId} alias=${nodeParams.alias}")
>>>>>>> 99ec3bc9
  logger.info(s"using chain=$chain chainHash=${nodeParams.chainHash}")

  implicit val system = actorSystem
  implicit val timeout = Timeout(30 seconds)
  implicit val formats = org.json4s.DefaultFormats
  implicit val ec = ExecutionContext.Implicits.global

  def bootstrap: Future[Kit] = Future {

    val bitcoin = nodeParams.watcherType match {
      case ELECTRUM =>
        logger.warn("EXPERIMENTAL ELECTRUM MODE ENABLED!!!")
        val addressesFile = chain match {
          case "test" => "/electrum/servers_testnet.json"
          case "regtest" => "/electrum/servers_regtest.json"
        }
        val stream = classOf[Setup].getResourceAsStream(addressesFile)
        val addresses = ElectrumClient.readServerAddresses(stream)
        val electrumClient = system.actorOf(SimpleSupervisor.props(Props(new ElectrumClient(addresses)), "electrum-client", SupervisorStrategy.Resume))
        Electrum(electrumClient)
      case _ => ???
    }

    val defaultFeerates = FeeratesPerByte(block_1 = config.getLong("default-feerates.delay-blocks.1"), blocks_2 = config.getLong("default-feerates.delay-blocks.2"), blocks_6 = config.getLong("default-feerates.delay-blocks.6"), blocks_12 = config.getLong("default-feerates.delay-blocks.12"), blocks_36 = config.getLong("default-feerates.delay-blocks.36"), blocks_72 = config.getLong("default-feerates.delay-blocks.72"))
    Globals.feeratesPerByte.set(defaultFeerates)
    Globals.feeratesPerKw.set(FeeratesPerKw(defaultFeerates))
    logger.info(s"initial feeratesPerByte=${Globals.feeratesPerByte.get()}")
    val feeProvider = (chain, bitcoin) match {
      case ("regtest", _) => new ConstantFeeProvider(defaultFeerates)
      case _ => new FallbackFeeProvider(new BitgoFeeProvider(nodeParams.chainHash) :: new EarnDotComFeeProvider() :: new ConstantFeeProvider(defaultFeerates) :: Nil) // order matters!
    }
    system.scheduler.schedule(0 seconds, 10 minutes)(feeProvider.getFeerates.map {
      case feerates: FeeratesPerByte =>
        Globals.feeratesPerByte.set(feerates)
        Globals.feeratesPerKw.set(FeeratesPerKw(defaultFeerates))
        system.eventStream.publish(CurrentFeerates(Globals.feeratesPerKw.get))
        logger.info(s"current feeratesPerByte=${Globals.feeratesPerByte.get()}")
    })

    val watcher = bitcoin match {
      case Electrum(electrumClient) =>
        system.actorOf(SimpleSupervisor.props(Props(new ElectrumWatcher(electrumClient)), "watcher", SupervisorStrategy.Resume))
      case _ => ???
    }

    val wallet = bitcoin match {
      case _ if wallet_opt.isDefined => wallet_opt.get
      case Electrum(electrumClient) => seed_opt match {
        case Some(seed) => val electrumWallet = system.actorOf(ElectrumWallet.props(seed, electrumClient, ElectrumWallet.WalletParameters(Block.TestnetGenesisBlock.hash)), "electrum-wallet")
          new ElectrumEclairWallet(electrumWallet)
        case _ => throw new RuntimeException("electrum wallet requires a seed to set up")
      }
      case _ => ???
    }

    wallet.getFinalAddress.map {
      case address => logger.info(s"initial wallet address=$address")
    }

    val paymentHandler = system.actorOf(SimpleSupervisor.props(config.getString("payment-handler") match {
      case "local" => LocalPaymentHandler.props(nodeParams)
      case "noop" => Props[NoopPaymentHandler]
    }, "payment-handler", SupervisorStrategy.Resume))
    val register = system.actorOf(SimpleSupervisor.props(Props(new Register), "register", SupervisorStrategy.Resume))
    val relayer = system.actorOf(SimpleSupervisor.props(Relayer.props(nodeParams, register, paymentHandler), "relayer", SupervisorStrategy.Resume))
    val router = system.actorOf(SimpleSupervisor.props(Router.props(nodeParams, watcher), "router", SupervisorStrategy.Resume))
    val authenticator = system.actorOf(SimpleSupervisor.props(Authenticator.props(nodeParams), "authenticator", SupervisorStrategy.Resume))
    val switchboard = system.actorOf(SimpleSupervisor.props(Switchboard.props(nodeParams, authenticator, watcher, router, relayer, wallet), "switchboard", SupervisorStrategy.Resume))
<<<<<<< HEAD
    val paymentInitiator = system.actorOf(SimpleSupervisor.props(PaymentInitiator.props(nodeParams.privateKey.publicKey, router, register), "payment-initiator", SupervisorStrategy.Restart))
=======
    val server = system.actorOf(SimpleSupervisor.props(Server.props(nodeParams, authenticator, new InetSocketAddress(config.getString("server.binding-ip"), config.getInt("server.port")), Some(tcpBound)), "server", SupervisorStrategy.Restart))
    val paymentInitiator = system.actorOf(SimpleSupervisor.props(PaymentInitiator.props(nodeParams.nodeId, router, register), "payment-initiator", SupervisorStrategy.Restart))
>>>>>>> 99ec3bc9

    val kit = Kit(
      nodeParams = nodeParams,
      system = system,
      watcher = watcher,
      paymentHandler = paymentHandler,
      register = register,
      relayer = relayer,
      router = router,
      switchboard = switchboard,
      paymentInitiator = paymentInitiator,
      wallet = wallet)

<<<<<<< HEAD
    kit
=======
    val zmqTimeout = after(5 seconds, using = system.scheduler)(Future.failed(BitcoinZMQConnectionTimeoutException))
    val tcpTimeout = after(5 seconds, using = system.scheduler)(Future.failed(TCPBindException(config.getInt("server.port"))))

    for {
      _ <- Future.firstCompletedOf(zmqConnected.future :: zmqTimeout :: Nil)
      _ <- Future.firstCompletedOf(tcpBound.future :: tcpTimeout :: Nil)
      _ <- if (config.getBoolean("api.enabled")) {
        logger.info(s"json-rpc api enabled on port=${config.getInt("api.port")}")
        val api = new Service {
          override val password = {
            val p = config.getString("api.password")
            if (p.isEmpty) throw EmptyAPIPasswordException else p
          }

          override def getInfoResponse: Future[GetInfoResponse] = Future.successful(
            GetInfoResponse(nodeId = nodeParams.nodeId,
              alias = nodeParams.alias,
              port = config.getInt("server.port"),
              chainHash = nodeParams.chainHash,
              blockHeight = Globals.blockCount.intValue()))

          override def appKit: Kit = kit
        }
        val httpBound = Http().bindAndHandle(api.route, config.getString("api.binding-ip"), config.getInt("api.port")).recover {
          case _: BindFailedException => throw TCPBindException(config.getInt("api.port"))
        }
        val httpTimeout = after(5 seconds, using = system.scheduler)(Future.failed(TCPBindException(config.getInt("api.port"))))
        Future.firstCompletedOf(httpBound :: httpTimeout :: Nil)
      } else {
        Future.successful(logger.info("json-rpc api is disabled"))
      }
    } yield kit

>>>>>>> 99ec3bc9
  }

}

// @formatter:off
sealed trait Bitcoin
case class Electrum(electrumClient: ActorRef) extends Bitcoin
// @formatter:on

case class Kit(nodeParams: NodeParams,
               system: ActorSystem,
               watcher: ActorRef,
               paymentHandler: ActorRef,
               register: ActorRef,
               relayer: ActorRef,
               router: ActorRef,
               switchboard: ActorRef,
               paymentInitiator: ActorRef,
               wallet: EclairWallet)



case object BitcoinWalletDisabledException extends RuntimeException("bitcoind must have wallet support enabled")

case object EmptyAPIPasswordException extends RuntimeException("must set a password for the json-rpc api")

case object IncompatibleDBException extends RuntimeException("database is not compatible with this version of eclair")

case object IncompatibleNetworkDBException extends RuntimeException("network database is not compatible with this version of eclair")<|MERGE_RESOLUTION|>--- conflicted
+++ resolved
@@ -44,16 +44,7 @@
   val nodeParams = NodeParams.makeNodeParams(datadir, config, keyManager)
   val chain = config.getString("chain")
 
-<<<<<<< HEAD
-  logger.info(s"nodeid=${nodeParams.privateKey.publicKey.toBin} alias=${nodeParams.alias}")
-=======
-  // early checks
-  DBCompatChecker.checkDBCompatibility(nodeParams)
-  DBCompatChecker.checkNetworkDBCompatibility(nodeParams)
-  PortChecker.checkAvailable(config.getString("server.binding-ip"), config.getInt("server.port"))
-
   logger.info(s"nodeid=${nodeParams.nodeId} alias=${nodeParams.alias}")
->>>>>>> 99ec3bc9
   logger.info(s"using chain=$chain chainHash=${nodeParams.chainHash}")
 
   implicit val system = actorSystem
@@ -122,12 +113,7 @@
     val router = system.actorOf(SimpleSupervisor.props(Router.props(nodeParams, watcher), "router", SupervisorStrategy.Resume))
     val authenticator = system.actorOf(SimpleSupervisor.props(Authenticator.props(nodeParams), "authenticator", SupervisorStrategy.Resume))
     val switchboard = system.actorOf(SimpleSupervisor.props(Switchboard.props(nodeParams, authenticator, watcher, router, relayer, wallet), "switchboard", SupervisorStrategy.Resume))
-<<<<<<< HEAD
     val paymentInitiator = system.actorOf(SimpleSupervisor.props(PaymentInitiator.props(nodeParams.privateKey.publicKey, router, register), "payment-initiator", SupervisorStrategy.Restart))
-=======
-    val server = system.actorOf(SimpleSupervisor.props(Server.props(nodeParams, authenticator, new InetSocketAddress(config.getString("server.binding-ip"), config.getInt("server.port")), Some(tcpBound)), "server", SupervisorStrategy.Restart))
-    val paymentInitiator = system.actorOf(SimpleSupervisor.props(PaymentInitiator.props(nodeParams.nodeId, router, register), "payment-initiator", SupervisorStrategy.Restart))
->>>>>>> 99ec3bc9
 
     val kit = Kit(
       nodeParams = nodeParams,
@@ -141,43 +127,7 @@
       paymentInitiator = paymentInitiator,
       wallet = wallet)
 
-<<<<<<< HEAD
     kit
-=======
-    val zmqTimeout = after(5 seconds, using = system.scheduler)(Future.failed(BitcoinZMQConnectionTimeoutException))
-    val tcpTimeout = after(5 seconds, using = system.scheduler)(Future.failed(TCPBindException(config.getInt("server.port"))))
-
-    for {
-      _ <- Future.firstCompletedOf(zmqConnected.future :: zmqTimeout :: Nil)
-      _ <- Future.firstCompletedOf(tcpBound.future :: tcpTimeout :: Nil)
-      _ <- if (config.getBoolean("api.enabled")) {
-        logger.info(s"json-rpc api enabled on port=${config.getInt("api.port")}")
-        val api = new Service {
-          override val password = {
-            val p = config.getString("api.password")
-            if (p.isEmpty) throw EmptyAPIPasswordException else p
-          }
-
-          override def getInfoResponse: Future[GetInfoResponse] = Future.successful(
-            GetInfoResponse(nodeId = nodeParams.nodeId,
-              alias = nodeParams.alias,
-              port = config.getInt("server.port"),
-              chainHash = nodeParams.chainHash,
-              blockHeight = Globals.blockCount.intValue()))
-
-          override def appKit: Kit = kit
-        }
-        val httpBound = Http().bindAndHandle(api.route, config.getString("api.binding-ip"), config.getInt("api.port")).recover {
-          case _: BindFailedException => throw TCPBindException(config.getInt("api.port"))
-        }
-        val httpTimeout = after(5 seconds, using = system.scheduler)(Future.failed(TCPBindException(config.getInt("api.port"))))
-        Future.firstCompletedOf(httpBound :: httpTimeout :: Nil)
-      } else {
-        Future.successful(logger.info("json-rpc api is disabled"))
-      }
-    } yield kit
-
->>>>>>> 99ec3bc9
   }
 
 }
