--- conflicted
+++ resolved
@@ -10,11 +10,7 @@
 import fr.acinq.eclair.channel._
 import fr.acinq.eclair.crypto.TransportHandler
 import fr.acinq.eclair.crypto.TransportHandler.Listener
-<<<<<<< HEAD
-import fr.acinq.eclair.router.{SendChannelQuery, SendRoutingState}
-=======
 import fr.acinq.eclair.router._
->>>>>>> 43128636
 import fr.acinq.eclair.wire
 import fr.acinq.eclair.wire.{LightningMessage, QueryChannelRange, QueryShortChannelId, ReplyChannelRange}
 
@@ -28,14 +24,6 @@
 
   import Peer._
 
-<<<<<<< HEAD
-  startWith(DISCONNECTED, DisconnectedData(address_opt = previousKnownAddress, channels = storedChannels.map { state =>
-    val channel = spawnChannel(nodeParams, context.system.deadLetters)
-    channel ! INPUT_RESTORED(state)
-    FinalChannelId(state.channelId) -> channel
-  }.toMap))
-  setTimer(RECONNECT_TIMER, Reconnect, 1 second, repeat = false)
-=======
   startWith(INSTANTIATING, Nothing())
 
   when(INSTANTIATING) {
@@ -45,9 +33,9 @@
         channel ! INPUT_RESTORED(state)
         FinalChannelId(state.channelId) -> channel
       }.toMap
+      setTimer(RECONNECT_TIMER, Reconnect, 1 second, repeat = false)
       goto(DISCONNECTED) using DisconnectedData(previousKnownAddress, channels)
   }
->>>>>>> 43128636
 
   when(DISCONNECTED) {
     case Event(Peer.Connect(NodeURI(_, address)), _) =>
@@ -90,7 +78,6 @@
       log.info(s"$remoteNodeId has features: initialRoutingSync=${Features.initialRoutingSync(remoteInit.localFeatures)}")
       if (Features.areSupported(remoteInit.localFeatures)) {
         origin_opt.map(origin => origin ! "connected")
-<<<<<<< HEAD
 
         if (Features.hasFeature(remoteInit.localFeatures, Features.INITIAL_ROUTING_SYNC_BIT_OPTIONAL)) {
           if (Features.hasFeature(remoteInit.localFeatures, Features.CHANNEL_RANGE_QUERIES_BIT_OPTIONAL)) {
@@ -98,16 +85,12 @@
             log.info("{} has set initial routing sync amd support channel range queries, we do nothing (they will end us a query)", remoteNodeId)
           } else {
             // "old" nodes, do as before
-            router ! SendRoutingState(transport)
+            router ! GetRoutingState
           }
         }
         if (Features.hasFeature(remoteInit.localFeatures, Features.CHANNEL_RANGE_QUERIES_BIT_OPTIONAL)) {
           // if they support channel queries, always ask for their filter
           router ! SendChannelQuery(transport)
-=======
-        if (Features.initialRoutingSync(remoteInit.localFeatures)) {
-          router ! GetRoutingState
->>>>>>> 43128636
         }
 
         // let's bring existing/requested channels online
@@ -228,40 +211,6 @@
       // we won't clean it up, but we won't remember the temporary id on channel termination
       stay using d.copy(channels = channels + (FinalChannelId(channelId) -> channel))
 
-<<<<<<< HEAD
-=======
-    case Event(RoutingState(channels, updates, nodes), ConnectedData(_, transport, _, _)) =>
-      // let's send the messages
-      def send(announcements: Iterable[_ <: LightningMessage]) = announcements.foldLeft(0) {
-        case (c, ann) =>
-          transport ! ann
-          c + 1
-      }
-      log.info(s"sending all announcements to {}", remoteNodeId)
-      val channelsSent = send(channels)
-      val nodesSent = send(nodes)
-      val updatesSent = send(updates)
-      log.info(s"sent all announcements to {}: channels={} updates={} nodes={}", remoteNodeId, channelsSent, updatesSent, nodesSent)
-      stay
-
-    case Event(Rebroadcast(channels, updates, nodes), ConnectedData(_, transport, _, _)) =>
-      // we filter out announcements that we received from this node
-      def sendIfNeeded(m: Map[_ <: LightningMessage, Set[ActorRef]]): Int = m.foldLeft(0) {
-        case (counter, (_, origins)) if origins.contains(self) =>
-          counter // won't send back announcement we received from this peer
-        case (counter, (announcement, _)) =>
-          transport ! announcement
-          counter + 1
-      }
-      val channelsSent = sendIfNeeded(channels)
-      val updatesSent = sendIfNeeded(updates)
-      val nodesSent = sendIfNeeded(nodes)
-      if (channelsSent > 0 || updatesSent > 0 || nodesSent > 0) {
-        log.info(s"sent announcements to {}: channels={} updates={} nodes={}", remoteNodeId, channelsSent, updatesSent, nodesSent)
-      }
-      stay
-
->>>>>>> 43128636
     case Event(msg: wire.RoutingMessage, _) =>
       // Note: we don't ack messages here because we don't want them to be stacked in the router's mailbox
       msg match {
@@ -320,13 +269,6 @@
       sender ! PeerInfo(remoteNodeId, stateName.toString, d.address_opt, d.channels.values.toSet.size) // we use toSet to dedup because a channel can have a TemporaryChannelId + a ChannelId
       stay
 
-<<<<<<< HEAD
-=======
-    case Event(_: Rebroadcast, _) => stay // ignored
-
-    case Event(_: RoutingState, _) => stay // ignored
-
->>>>>>> 43128636
     case Event(_: TransportHandler.ReadAck, _) => stay // ignored
   }
 
