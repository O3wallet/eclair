/*
 * Copyright 2018 ACINQ SAS
 *
 * Licensed under the Apache License, Version 2.0 (the "License");
 * you may not use this file except in compliance with the License.
 * You may obtain a copy of the License at
 *
 *     http://www.apache.org/licenses/LICENSE-2.0
 *
 * Unless required by applicable law or agreed to in writing, software
 * distributed under the License is distributed on an "AS IS" BASIS,
 * WITHOUT WARRANTIES OR CONDITIONS OF ANY KIND, either express or implied.
 * See the License for the specific language governing permissions and
 * limitations under the License.
 */

package fr.acinq.eclair.transactions

import java.nio.ByteOrder

import fr.acinq.bitcoin.Crypto.{Point, PrivateKey, PublicKey, ripemd160}
import fr.acinq.bitcoin.Script._
import fr.acinq.bitcoin.SigVersion._
import fr.acinq.bitcoin.{BinaryData, Crypto, LexicographicalOrdering, MilliSatoshi, OutPoint, Protocol, SIGHASH_ALL, Satoshi, Script, ScriptElt, ScriptFlags, ScriptWitness, Transaction, TxIn, TxOut, millisatoshi2satoshi}
import fr.acinq.eclair.transactions.Scripts._
import fr.acinq.eclair.wire.UpdateAddHtlc

import scala.util.Try

/**
  * Created by PM on 15/12/2016.
  */
object Transactions {

  // @formatter:off
  case class InputInfo(outPoint: OutPoint, txOut: TxOut, redeemScript: BinaryData)
  object InputInfo {
    def apply(outPoint: OutPoint, txOut: TxOut, redeemScript: Seq[ScriptElt]) = new InputInfo(outPoint, txOut, Script.write(redeemScript))
  }

  sealed trait TransactionWithInputInfo {
    def input: InputInfo
    def tx: Transaction
    def fee: Satoshi = input.txOut.amount - tx.txOut.map(_.amount).sum
    def minRelayFee: Satoshi = {
      val vsize = (tx.weight() + 3) / 4
      Satoshi(fr.acinq.eclair.MinimumRelayFeeRate * vsize / 1000)
    }
  }

  case class CommitTx(input: InputInfo, tx: Transaction) extends TransactionWithInputInfo
  case class HtlcSuccessTx(input: InputInfo, tx: Transaction, paymentHash: BinaryData) extends TransactionWithInputInfo
  case class HtlcTimeoutTx(input: InputInfo, tx: Transaction, paymentHash: BinaryData) extends TransactionWithInputInfo
  case class HtlcTimeoutTxLegacy(input: InputInfo, tx: Transaction) extends TransactionWithInputInfo

  case class ClaimHtlcSuccessTx(input: InputInfo, tx: Transaction) extends TransactionWithInputInfo
  case class ClaimHtlcTimeoutTx(input: InputInfo, tx: Transaction) extends TransactionWithInputInfo
  case class ClaimP2WPKHOutputTx(input: InputInfo, tx: Transaction) extends TransactionWithInputInfo
  case class ClaimDelayedOutputTx(input: InputInfo, tx: Transaction) extends TransactionWithInputInfo
  case class ClaimDelayedOutputPenaltyTx(input: InputInfo, tx: Transaction) extends TransactionWithInputInfo
  case class MainPenaltyTx(input: InputInfo, tx: Transaction) extends TransactionWithInputInfo
  case class HtlcPenaltyTx(input: InputInfo, tx: Transaction) extends TransactionWithInputInfo
  case class ClosingTx(input: InputInfo, tx: Transaction) extends TransactionWithInputInfo

  sealed trait TxGenerationSkipped extends RuntimeException
  case object OutputNotFound extends RuntimeException(s"output not found (probably trimmed)") with TxGenerationSkipped
  case object AmountBelowDustLimit extends RuntimeException(s"amount is below dust limit") with TxGenerationSkipped

  // @formatter:on

  /**
    * When *local* *current* [[CommitTx]] is published:
    *   - [[ClaimDelayedOutputTx]] spends to-local output of [[CommitTx]] after a delay
    *   - [[HtlcSuccessTx]] spends htlc-received outputs of [[CommitTx]] for which we have the preimage
    *     - [[ClaimDelayedOutputTx]] spends [[HtlcSuccessTx]] after a delay
    *   - [[HtlcTimeoutTx]] spends htlc-sent outputs of [[CommitTx]] after a timeout
    *     - [[ClaimDelayedOutputTx]] spends [[HtlcTimeoutTx]] after a delay
    *
    * When *remote* *current* [[CommitTx]] is published:
    *   - [[ClaimP2WPKHOutputTx]] spends to-local output of [[CommitTx]]
    *   - [[ClaimHtlcSuccessTx]] spends htlc-received outputs of [[CommitTx]] for which we have the preimage
    *   - [[ClaimHtlcTimeoutTx]] spends htlc-sent outputs of [[CommitTx]] after a timeout
    *
    * When *remote* *revoked* [[CommitTx]] is published:
    *   - [[ClaimP2WPKHOutputTx]] spends to-local output of [[CommitTx]]
    *   - [[MainPenaltyTx]] spends remote main output using the per-commitment secret
    *   - [[HtlcSuccessTx]] spends htlc-sent outputs of [[CommitTx]] for which they have the preimage (published by remote)
    *     - [[ClaimDelayedOutputPenaltyTx]] spends [[HtlcSuccessTx]] using the revocation secret (published by local)
    *   - [[HtlcTimeoutTx]] spends htlc-received outputs of [[CommitTx]] after a timeout (published by remote)
    *     - [[ClaimDelayedOutputPenaltyTx]] spends [[HtlcTimeoutTx]] using the revocation secret (published by local)
    *   - [[HtlcPenaltyTx]] spends competes with [[HtlcSuccessTx]] and [[HtlcTimeoutTx]] for the same outputs (published by local)
    */

  /**
    * these values are defined in the RFC
    */
  val commitWeight = 724
  val htlcTimeoutWeight = 663
  val htlcSuccessWeight = 703

  /**
    * these values specific to us and used to estimate fees
    */
  val claimP2WPKHOutputWeight = 439
  val claimHtlcDelayedWeight = 484
  val claimHtlcSuccessWeight = 572
  val claimHtlcTimeoutWeight = 546
  val mainPenaltyWeight = 485
  val htlcPenaltyWeight = 579 // based on spending an HTLC-Success output (would be 571 with HTLC-Timeout)

  def weight2fee(feeratePerKw: Long, weight: Int) = Satoshi((feeratePerKw * weight) / 1000)

  /**
    *
    * @param fee    tx fee
    * @param weight tx weight
    * @return the fee rate (in Satoshi/Kw) for this tx
    */
  def fee2rate(fee: Satoshi, weight: Int) = (fee.amount * 1000L) / weight

  def trimOfferedHtlcs(dustLimit: Satoshi, spec: CommitmentSpec): Seq[DirectedHtlc] = {
    val htlcTimeoutFee = weight2fee(spec.feeratePerKw, htlcTimeoutWeight)
    spec.htlcs
      .filter(_.direction == OUT)
      .filter(htlc => MilliSatoshi(htlc.add.amountMsat) >= (dustLimit + htlcTimeoutFee))
      .toSeq
  }

  def trimReceivedHtlcs(dustLimit: Satoshi, spec: CommitmentSpec): Seq[DirectedHtlc] = {
    val htlcSuccessFee = weight2fee(spec.feeratePerKw, htlcSuccessWeight)
    spec.htlcs
      .filter(_.direction == IN)
      .filter(htlc => MilliSatoshi(htlc.add.amountMsat) >= (dustLimit + htlcSuccessFee))
      .toSeq
  }

  def commitTxFee(dustLimit: Satoshi, spec: CommitmentSpec): Satoshi = {
    val trimmedOfferedHtlcs = trimOfferedHtlcs(dustLimit, spec)
    val trimmedReceivedHtlcs = trimReceivedHtlcs(dustLimit, spec)
    val weight = commitWeight + 172 * (trimmedOfferedHtlcs.size + trimmedReceivedHtlcs.size)
    weight2fee(spec.feeratePerKw, weight)
  }

  /**
    *
    * @param commitTxNumber         commit tx number
    * @param isFunder               true if local node is funder
    * @param localPaymentBasePoint  local payment base point
    * @param remotePaymentBasePoint remote payment base point
    * @return the obscured tx number as defined in BOLT #3 (a 48 bits integer)
    */
  def obscuredCommitTxNumber(commitTxNumber: Long, isFunder: Boolean, localPaymentBasePoint: Point, remotePaymentBasePoint: Point): Long = {
    // from BOLT 3: SHA256(payment-basepoint from open_channel || payment-basepoint from accept_channel)
    val h = if (isFunder)
      Crypto.sha256(localPaymentBasePoint.toBin(true) ++ remotePaymentBasePoint.toBin(true))
    else
      Crypto.sha256(remotePaymentBasePoint.toBin(true) ++ localPaymentBasePoint.toBin(true))

    val blind = Protocol.uint64(h.takeRight(6).reverse ++ BinaryData("0x0000"), ByteOrder.LITTLE_ENDIAN)
    commitTxNumber ^ blind
  }

  /**
    *
    * @param commitTx               commit tx
    * @param isFunder               true if local node is funder
    * @param localPaymentBasePoint  local payment base point
    * @param remotePaymentBasePoint remote payment base point
    * @return the actual commit tx number that was blinded and stored in locktime and sequence fields
    */
  def getCommitTxNumber(commitTx: Transaction, isFunder: Boolean, localPaymentBasePoint: Point, remotePaymentBasePoint: Point): Long = {
    val blind = obscuredCommitTxNumber(0, isFunder, localPaymentBasePoint, remotePaymentBasePoint)
    val obscured = decodeTxNumber(commitTx.txIn.head.sequence, commitTx.lockTime)
    obscured ^ blind
  }

  /**
    * This is a trick to split and encode a 48-bit txnumber into the sequence and locktime fields of a tx
    *
    * @param txnumber commitment number
    * @return (sequence, locktime)
    */
  def encodeTxNumber(txnumber: Long): (Long, Long) = {
    require(txnumber <= 0xffffffffffffL, "txnumber must be lesser than 48 bits long")
    (0x80000000L | (txnumber >> 24), (txnumber & 0xffffffL) | 0x20000000)
  }

  def decodeTxNumber(sequence: Long, locktime: Long): Long = ((sequence & 0xffffffL) << 24) + (locktime & 0xffffffL)

  def makeCommitTx(commitTxInput: InputInfo, commitTxNumber: Long, localPaymentBasePoint: Point, remotePaymentBasePoint: Point, localIsFunder: Boolean, localDustLimit: Satoshi, localRevocationPubkey: PublicKey, toLocalDelay: Int, localDelayedPaymentPubkey: PublicKey, remotePaymentPubkey: PublicKey, localHtlcPubkey: PublicKey, remoteHtlcPubkey: PublicKey, spec: CommitmentSpec): CommitTx = {
    val commitFee = commitTxFee(localDustLimit, spec)

    val (toLocalAmount: Satoshi, toRemoteAmount: Satoshi) = if (localIsFunder) {
      (millisatoshi2satoshi(MilliSatoshi(spec.toLocalMsat)) - commitFee, millisatoshi2satoshi(MilliSatoshi(spec.toRemoteMsat)))
    } else {
      (millisatoshi2satoshi(MilliSatoshi(spec.toLocalMsat)), millisatoshi2satoshi(MilliSatoshi(spec.toRemoteMsat)) - commitFee)
    } // NB: we don't care if values are < 0, they will be trimmed if they are < dust limit anyway

    val toLocalDelayedOutput_opt = if (toLocalAmount >= localDustLimit) Some(TxOut(toLocalAmount, pay2wsh(toLocalDelayed(localRevocationPubkey, toLocalDelay, localDelayedPaymentPubkey)))) else None
    val toRemoteOutput_opt = if (toRemoteAmount >= localDustLimit) Some(TxOut(toRemoteAmount, pay2wpkh(remotePaymentPubkey))) else None

    val htlcOfferedOutputs = trimOfferedHtlcs(localDustLimit, spec)
      .map(htlc => TxOut(MilliSatoshi(htlc.add.amountMsat), pay2wsh(htlcOffered(localHtlcPubkey, remoteHtlcPubkey, localRevocationPubkey, ripemd160(htlc.add.paymentHash)))))
    val htlcReceivedOutputs = trimReceivedHtlcs(localDustLimit, spec)
      .map(htlc => TxOut(MilliSatoshi(htlc.add.amountMsat), pay2wsh(htlcReceived(localHtlcPubkey, remoteHtlcPubkey, localRevocationPubkey, ripemd160(htlc.add.paymentHash), htlc.add.cltvExpiry))))

    val txnumber = obscuredCommitTxNumber(commitTxNumber, localIsFunder, localPaymentBasePoint, remotePaymentBasePoint)
    val (sequence, locktime) = encodeTxNumber(txnumber)

    val tx = Transaction(
      version = 2,
      txIn = TxIn(commitTxInput.outPoint, Array.emptyByteArray, sequence = sequence) :: Nil,
      txOut = toLocalDelayedOutput_opt.toSeq ++ toRemoteOutput_opt.toSeq ++ htlcOfferedOutputs ++ htlcReceivedOutputs,
      lockTime = locktime)
    CommitTx(commitTxInput, LexicographicalOrdering.sort(tx))
  }

  def makeHtlcTimeoutTx(commitTx: Transaction, outputsAlreadyUsed: Set[Int], localDustLimit: Satoshi, localRevocationPubkey: PublicKey, toLocalDelay: Int, localDelayedPaymentPubkey: PublicKey, localHtlcPubkey: PublicKey, remoteHtlcPubkey: PublicKey, feeratePerKw: Long, htlc: UpdateAddHtlc): HtlcTimeoutTx = {
    val fee = weight2fee(feeratePerKw, htlcTimeoutWeight)
    val redeemScript = htlcOffered(localHtlcPubkey, remoteHtlcPubkey, localRevocationPubkey, ripemd160(htlc.paymentHash))
    val pubkeyScript = write(pay2wsh(redeemScript))
    val outputIndex = findPubKeyScriptIndex(commitTx, pubkeyScript, outputsAlreadyUsed, amount_opt = Some(Satoshi(htlc.amountMsat / 1000)))
    val amount = MilliSatoshi(htlc.amountMsat) - fee
    if (amount < localDustLimit) {
      throw AmountBelowDustLimit
    }
    val input = InputInfo(OutPoint(commitTx, outputIndex), commitTx.txOut(outputIndex), write(redeemScript))
    HtlcTimeoutTx(input, Transaction(
      version = 2,
      txIn = TxIn(input.outPoint, Array.emptyByteArray, 0x00000000L) :: Nil,
      txOut = TxOut(amount, pay2wsh(toLocalDelayed(localRevocationPubkey, toLocalDelay, localDelayedPaymentPubkey))) :: Nil,
<<<<<<< HEAD
      lockTime = htlc.expiry), htlc.paymentHash)
=======
      lockTime = htlc.cltvExpiry))
>>>>>>> 65a854ca
  }

  def makeHtlcSuccessTx(commitTx: Transaction, outputsAlreadyUsed: Set[Int], localDustLimit: Satoshi, localRevocationPubkey: PublicKey, toLocalDelay: Int, localDelayedPaymentPubkey: PublicKey, localHtlcPubkey: PublicKey, remoteHtlcPubkey: PublicKey, feeratePerKw: Long, htlc: UpdateAddHtlc): HtlcSuccessTx = {
    val fee = weight2fee(feeratePerKw, htlcSuccessWeight)
    val redeemScript = htlcReceived(localHtlcPubkey, remoteHtlcPubkey, localRevocationPubkey, ripemd160(htlc.paymentHash), htlc.cltvExpiry)
    val pubkeyScript = write(pay2wsh(redeemScript))
    val outputIndex = findPubKeyScriptIndex(commitTx, pubkeyScript, outputsAlreadyUsed, amount_opt = Some(Satoshi(htlc.amountMsat / 1000)))
    val amount = MilliSatoshi(htlc.amountMsat) - fee
    if (amount < localDustLimit) {
      throw AmountBelowDustLimit
    }
    val input = InputInfo(OutPoint(commitTx, outputIndex), commitTx.txOut(outputIndex), write(redeemScript))
    HtlcSuccessTx(input, Transaction(
      version = 2,
      txIn = TxIn(input.outPoint, Array.emptyByteArray, 0x00000000L) :: Nil,
      txOut = TxOut(amount, pay2wsh(toLocalDelayed(localRevocationPubkey, toLocalDelay, localDelayedPaymentPubkey))) :: Nil,
      lockTime = 0), htlc.paymentHash)
  }

  def makeHtlcTxs(commitTx: Transaction, localDustLimit: Satoshi, localRevocationPubkey: PublicKey, toLocalDelay: Int, localDelayedPaymentPubkey: PublicKey, localHtlcPubkey: PublicKey, remoteHtlcPubkey: PublicKey, spec: CommitmentSpec): (Seq[HtlcTimeoutTx], Seq[HtlcSuccessTx]) = {
    var outputsAlreadyUsed = Set.empty[Int] // this is needed to handle cases where we have several identical htlcs
    val htlcTimeoutTxs = trimOfferedHtlcs(localDustLimit, spec).map { htlc =>
      val htlcTx = makeHtlcTimeoutTx(commitTx, outputsAlreadyUsed, localDustLimit, localRevocationPubkey, toLocalDelay, localDelayedPaymentPubkey, localHtlcPubkey, remoteHtlcPubkey, spec.feeratePerKw, htlc.add)
      outputsAlreadyUsed = outputsAlreadyUsed + htlcTx.input.outPoint.index.toInt
      htlcTx
    }
    val htlcSuccessTxs = trimReceivedHtlcs(localDustLimit, spec).map { htlc =>
      val htlcTx = makeHtlcSuccessTx(commitTx, outputsAlreadyUsed, localDustLimit, localRevocationPubkey, toLocalDelay, localDelayedPaymentPubkey, localHtlcPubkey, remoteHtlcPubkey, spec.feeratePerKw, htlc.add)
      outputsAlreadyUsed = outputsAlreadyUsed + htlcTx.input.outPoint.index.toInt
      htlcTx
    }
    (htlcTimeoutTxs, htlcSuccessTxs)
  }

  def makeClaimHtlcSuccessTx(commitTx: Transaction, outputsAlreadyUsed: Set[Int], localDustLimit: Satoshi, localHtlcPubkey: PublicKey, remoteHtlcPubkey: PublicKey, remoteRevocationPubkey: PublicKey, localFinalScriptPubKey: BinaryData, htlc: UpdateAddHtlc, feeratePerKw: Long): ClaimHtlcSuccessTx = {
    val redeemScript = htlcOffered(remoteHtlcPubkey, localHtlcPubkey, remoteRevocationPubkey, ripemd160(htlc.paymentHash))
    val pubkeyScript = write(pay2wsh(redeemScript))
    val outputIndex = findPubKeyScriptIndex(commitTx, pubkeyScript, outputsAlreadyUsed, amount_opt = Some(Satoshi(htlc.amountMsat / 1000)))
    val input = InputInfo(OutPoint(commitTx, outputIndex), commitTx.txOut(outputIndex), write(redeemScript))

    val tx = Transaction(
      version = 2,
      txIn = TxIn(input.outPoint, Array.emptyByteArray, 0xffffffffL) :: Nil,
      txOut = TxOut(Satoshi(0), localFinalScriptPubKey) :: Nil,
      lockTime = 0)

    val weight = Transactions.addSigs(ClaimHtlcSuccessTx(input, tx), BinaryData("00" * 73), BinaryData("00" * 32)).tx.weight()
    val fee = weight2fee(feeratePerKw, weight)
    val amount = input.txOut.amount - fee
    if (amount < localDustLimit) {
      throw AmountBelowDustLimit
    }

    val tx1 = tx.copy(txOut = tx.txOut(0).copy(amount = amount) :: Nil)
    ClaimHtlcSuccessTx(input, tx1)
  }

  def makeClaimHtlcTimeoutTx(commitTx: Transaction, outputsAlreadyUsed: Set[Int], localDustLimit: Satoshi, localHtlcPubkey: PublicKey, remoteHtlcPubkey: PublicKey, remoteRevocationPubkey: PublicKey, localFinalScriptPubKey: BinaryData, htlc: UpdateAddHtlc, feeratePerKw: Long): ClaimHtlcTimeoutTx = {
    val redeemScript = htlcReceived(remoteHtlcPubkey, localHtlcPubkey, remoteRevocationPubkey, ripemd160(htlc.paymentHash), htlc.cltvExpiry)
    val pubkeyScript = write(pay2wsh(redeemScript))
    val outputIndex = findPubKeyScriptIndex(commitTx, pubkeyScript, outputsAlreadyUsed, amount_opt = Some(Satoshi(htlc.amountMsat / 1000)))
    val input = InputInfo(OutPoint(commitTx, outputIndex), commitTx.txOut(outputIndex), write(redeemScript))

    // unsigned tx
    val tx = Transaction(
      version = 2,
      txIn = TxIn(input.outPoint, Array.emptyByteArray, 0x00000000L) :: Nil,
      txOut = TxOut(Satoshi(0), localFinalScriptPubKey) :: Nil,
      lockTime = htlc.cltvExpiry)

    val weight = Transactions.addSigs(ClaimHtlcTimeoutTx(input, tx), BinaryData("00" * 73)).tx.weight()
    val fee = weight2fee(feeratePerKw, weight)

    val amount = input.txOut.amount - fee
    if (amount < localDustLimit) {
      throw AmountBelowDustLimit
    }

    val tx1 = tx.copy(txOut = tx.txOut(0).copy(amount = amount) :: Nil)
    ClaimHtlcTimeoutTx(input, tx1)
  }

  def makeClaimP2WPKHOutputTx(delayedOutputTx: Transaction, localDustLimit: Satoshi, localPaymentPubkey: PublicKey, localFinalScriptPubKey: BinaryData, feeratePerKw: Long): ClaimP2WPKHOutputTx = {
    val redeemScript = Script.pay2pkh(localPaymentPubkey)
    val pubkeyScript = write(pay2wpkh(localPaymentPubkey))
    val outputIndex = findPubKeyScriptIndex(delayedOutputTx, pubkeyScript, outputsAlreadyUsed = Set.empty, amount_opt = None)
    val input = InputInfo(OutPoint(delayedOutputTx, outputIndex), delayedOutputTx.txOut(outputIndex), write(redeemScript))

    // unsigned tx
    val tx = Transaction(
      version = 2,
      txIn = TxIn(input.outPoint, Array.emptyByteArray, 0x00000000L) :: Nil,
      txOut = TxOut(Satoshi(0), localFinalScriptPubKey) :: Nil,
      lockTime = 0)

    // compute weight with a dummy 73 bytes signature (the largest you can get) and a dummy 33 bytes pubkey
    val weight = Transactions.addSigs(ClaimP2WPKHOutputTx(input, tx), BinaryData("00" * 33), BinaryData("00" * 73)).tx.weight()
    val fee = weight2fee(feeratePerKw, weight)

    val amount = input.txOut.amount - fee
    if (amount < localDustLimit) {
      throw AmountBelowDustLimit
    }

    val tx1 = tx.copy(txOut = tx.txOut(0).copy(amount = amount) :: Nil)
    ClaimP2WPKHOutputTx(input, tx1)
  }

  def makeClaimDelayedOutputTx(delayedOutputTx: Transaction, localDustLimit: Satoshi, localRevocationPubkey: PublicKey, toLocalDelay: Int, localDelayedPaymentPubkey: PublicKey, localFinalScriptPubKey: BinaryData, feeratePerKw: Long): ClaimDelayedOutputTx = {
    val redeemScript = toLocalDelayed(localRevocationPubkey, toLocalDelay, localDelayedPaymentPubkey)
    val pubkeyScript = write(pay2wsh(redeemScript))
    val outputIndex = findPubKeyScriptIndex(delayedOutputTx, pubkeyScript, outputsAlreadyUsed = Set.empty, amount_opt = None)
    val input = InputInfo(OutPoint(delayedOutputTx, outputIndex), delayedOutputTx.txOut(outputIndex), write(redeemScript))

    // unsigned transaction
    val tx = Transaction(
      version = 2,
      txIn = TxIn(input.outPoint, Array.emptyByteArray, toLocalDelay) :: Nil,
      txOut = TxOut(Satoshi(0), localFinalScriptPubKey) :: Nil,
      lockTime = 0)

    // compute weight with a dummy 73 bytes signature (the largest you can get)
    val weight = Transactions.addSigs(ClaimDelayedOutputTx(input, tx), BinaryData("00" * 73)).tx.weight()
    val fee = weight2fee(feeratePerKw, weight)

    val amount = input.txOut.amount - fee
    if (amount < localDustLimit) {
      throw AmountBelowDustLimit
    }

    val tx1 = tx.copy(txOut = tx.txOut(0).copy(amount = amount) :: Nil)
    ClaimDelayedOutputTx(input, tx1)
  }

  def makeClaimDelayedOutputPenaltyTx(delayedOutputTx: Transaction, localDustLimit: Satoshi, localRevocationPubkey: PublicKey, toLocalDelay: Int, localDelayedPaymentPubkey: PublicKey, localFinalScriptPubKey: BinaryData, feeratePerKw: Long): ClaimDelayedOutputPenaltyTx = {
    val redeemScript = toLocalDelayed(localRevocationPubkey, toLocalDelay, localDelayedPaymentPubkey)
    val pubkeyScript = write(pay2wsh(redeemScript))
    val outputIndex = findPubKeyScriptIndex(delayedOutputTx, pubkeyScript, outputsAlreadyUsed = Set.empty, amount_opt = None)
    val input = InputInfo(OutPoint(delayedOutputTx, outputIndex), delayedOutputTx.txOut(outputIndex), write(redeemScript))

    // unsigned transaction
    val tx = Transaction(
      version = 2,
      txIn = TxIn(input.outPoint, Array.emptyByteArray, 0xffffffffL) :: Nil,
      txOut = TxOut(Satoshi(0), localFinalScriptPubKey) :: Nil,
      lockTime = 0)

    // compute weight with a dummy 73 bytes signature (the largest you can get)
    val weight = Transactions.addSigs(ClaimDelayedOutputPenaltyTx(input, tx), BinaryData("00" * 73)).tx.weight()
    val fee = weight2fee(feeratePerKw, weight)

    val amount = input.txOut.amount - fee
    if (amount < localDustLimit) {
      throw AmountBelowDustLimit
    }

    val tx1 = tx.copy(txOut = tx.txOut(0).copy(amount = amount) :: Nil)
    ClaimDelayedOutputPenaltyTx(input, tx1)
  }

  def makeMainPenaltyTx(commitTx: Transaction, localDustLimit: Satoshi, remoteRevocationPubkey: PublicKey, localFinalScriptPubKey: BinaryData, toRemoteDelay: Int, remoteDelayedPaymentPubkey: PublicKey, feeratePerKw: Long): MainPenaltyTx = {
    val redeemScript = toLocalDelayed(remoteRevocationPubkey, toRemoteDelay, remoteDelayedPaymentPubkey)
    val pubkeyScript = write(pay2wsh(redeemScript))
    val outputIndex = findPubKeyScriptIndex(commitTx, pubkeyScript, outputsAlreadyUsed = Set.empty, amount_opt = None)
    val input = InputInfo(OutPoint(commitTx, outputIndex), commitTx.txOut(outputIndex), write(redeemScript))

    // unsigned transaction
    val tx = Transaction(
      version = 2,
      txIn = TxIn(input.outPoint, Array.emptyByteArray, 0xffffffffL) :: Nil,
      txOut = TxOut(Satoshi(0), localFinalScriptPubKey) :: Nil,
      lockTime = 0)

    // compute weight with a dummy 73 bytes signature (the largest you can get)
    val weight = Transactions.addSigs(MainPenaltyTx(input, tx), BinaryData("00" * 73)).tx.weight()
    val fee = weight2fee(feeratePerKw, weight)

    val amount = input.txOut.amount - fee
    if (amount < localDustLimit) {
      throw AmountBelowDustLimit
    }

    val tx1 = tx.copy(txOut = tx.txOut(0).copy(amount = amount) :: Nil)
    MainPenaltyTx(input, tx1)
  }

  /**
    * We already have the redeemScript, no need to build it
    */
  def makeHtlcPenaltyTx(commitTx: Transaction, outputsAlreadyUsed: Set[Int], redeemScript: BinaryData, localDustLimit: Satoshi, localFinalScriptPubKey: BinaryData, feeratePerKw: Long): HtlcPenaltyTx = {
    val pubkeyScript = write(pay2wsh(redeemScript))
    val outputIndex = findPubKeyScriptIndex(commitTx, pubkeyScript, outputsAlreadyUsed, amount_opt = None)
    val input = InputInfo(OutPoint(commitTx, outputIndex), commitTx.txOut(outputIndex), redeemScript)

    // unsigned transaction
    val tx = Transaction(
      version = 2,
      txIn = TxIn(input.outPoint, Array.emptyByteArray, 0xffffffffL) :: Nil,
      txOut = TxOut(Satoshi(0), localFinalScriptPubKey) :: Nil,
      lockTime = 0)

    // compute weight with a dummy 73 bytes signature (the largest you can get)
    val weight = Transactions.addSigs(MainPenaltyTx(input, tx), BinaryData("00" * 73)).tx.weight()
    val fee = weight2fee(feeratePerKw, weight)

    val amount = input.txOut.amount - fee
    if (amount < localDustLimit) {
      throw AmountBelowDustLimit
    }

    val tx1 = tx.copy(txOut = tx.txOut(0).copy(amount = amount) :: Nil)
    HtlcPenaltyTx(input, tx1)
  }

  def makeClosingTx(commitTxInput: InputInfo, localScriptPubKey: BinaryData, remoteScriptPubKey: BinaryData, localIsFunder: Boolean, dustLimit: Satoshi, closingFee: Satoshi, spec: CommitmentSpec): ClosingTx = {
    require(spec.htlcs.isEmpty, "there shouldn't be any pending htlcs")

    val (toLocalAmount: Satoshi, toRemoteAmount: Satoshi) = if (localIsFunder) {
      (millisatoshi2satoshi(MilliSatoshi(spec.toLocalMsat)) - closingFee, millisatoshi2satoshi(MilliSatoshi(spec.toRemoteMsat)))
    } else {
      (millisatoshi2satoshi(MilliSatoshi(spec.toLocalMsat)), millisatoshi2satoshi(MilliSatoshi(spec.toRemoteMsat)) - closingFee)
    } // NB: we don't care if values are < 0, they will be trimmed if they are < dust limit anyway

    val toLocalOutput_opt = if (toLocalAmount >= dustLimit) Some(TxOut(toLocalAmount, localScriptPubKey)) else None
    val toRemoteOutput_opt = if (toRemoteAmount >= dustLimit) Some(TxOut(toRemoteAmount, remoteScriptPubKey)) else None

    val tx = Transaction(
      version = 2,
      txIn = TxIn(commitTxInput.outPoint, Array.emptyByteArray, sequence = 0xffffffffL) :: Nil,
      txOut = toLocalOutput_opt.toSeq ++ toRemoteOutput_opt.toSeq ++ Nil,
      lockTime = 0)
    ClosingTx(commitTxInput, LexicographicalOrdering.sort(tx))
  }

  def findPubKeyScriptIndex(tx: Transaction, pubkeyScript: BinaryData, outputsAlreadyUsed: Set[Int], amount_opt: Option[Satoshi]): Int = {
    val outputIndex = tx.txOut
      .zipWithIndex
      .indexWhere { case (txOut, index) => amount_opt.map(_ == txOut.amount).getOrElse(true) && txOut.publicKeyScript == pubkeyScript && !outputsAlreadyUsed.contains(index)} // it's not enough to only resolve on pubkeyScript because we may have duplicates
    if (outputIndex >= 0) {
      outputIndex
    } else {
      throw OutputNotFound
    }
  }


  def sign(tx: Transaction, inputIndex: Int, redeemScript: BinaryData, amount: Satoshi, key: PrivateKey): BinaryData = {
    Transaction.signInput(tx, inputIndex, redeemScript, SIGHASH_ALL, amount, SIGVERSION_WITNESS_V0, key)
  }

  def sign(txinfo: TransactionWithInputInfo, key: PrivateKey): BinaryData = {
    require(txinfo.tx.txIn.lengthCompare(1) == 0, "only one input allowed")
    sign(txinfo.tx, inputIndex = 0, txinfo.input.redeemScript, txinfo.input.txOut.amount, key)
  }

  def addSigs(commitTx: CommitTx, localFundingPubkey: PublicKey, remoteFundingPubkey: PublicKey, localSig: BinaryData, remoteSig: BinaryData): CommitTx = {
    val witness = Scripts.witness2of2(localSig, remoteSig, localFundingPubkey, remoteFundingPubkey)
    commitTx.copy(tx = commitTx.tx.updateWitness(0, witness))
  }

  def addSigs(mainPenaltyTx: MainPenaltyTx, revocationSig: BinaryData): MainPenaltyTx = {
    val witness = Scripts.witnessToLocalDelayedWithRevocationSig(revocationSig, mainPenaltyTx.input.redeemScript)
    mainPenaltyTx.copy(tx = mainPenaltyTx.tx.updateWitness(0, witness))
  }

  def addSigs(htlcPenaltyTx: HtlcPenaltyTx, revocationSig: BinaryData, revocationPubkey: PublicKey): HtlcPenaltyTx = {
    val witness = Scripts.witnessHtlcWithRevocationSig(revocationSig, revocationPubkey, htlcPenaltyTx.input.redeemScript)
    htlcPenaltyTx.copy(tx = htlcPenaltyTx.tx.updateWitness(0, witness))
  }

  def addSigs(htlcSuccessTx: HtlcSuccessTx, localSig: BinaryData, remoteSig: BinaryData, paymentPreimage: BinaryData): HtlcSuccessTx = {
    val witness = witnessHtlcSuccess(localSig, remoteSig, paymentPreimage, htlcSuccessTx.input.redeemScript)
    htlcSuccessTx.copy(tx = htlcSuccessTx.tx.updateWitness(0, witness))
  }

  def addSigs(htlcTimeoutTx: HtlcTimeoutTxLegacy, localSig: BinaryData, remoteSig: BinaryData): HtlcTimeoutTxLegacy = {
    val witness = witnessHtlcTimeout(localSig, remoteSig, htlcTimeoutTx.input.redeemScript)
    htlcTimeoutTx.copy(tx = htlcTimeoutTx.tx.updateWitness(0, witness))
  }

  def addSigs(htlcTimeoutTx: HtlcTimeoutTx, localSig: BinaryData, remoteSig: BinaryData): HtlcTimeoutTx = {
    val witness = witnessHtlcTimeout(localSig, remoteSig, htlcTimeoutTx.input.redeemScript)
    htlcTimeoutTx.copy(tx = htlcTimeoutTx.tx.updateWitness(0, witness))
  }

  def addSigs(claimHtlcSuccessTx: ClaimHtlcSuccessTx, localSig: BinaryData, paymentPreimage: BinaryData): ClaimHtlcSuccessTx = {
    val witness = witnessClaimHtlcSuccessFromCommitTx(localSig, paymentPreimage, claimHtlcSuccessTx.input.redeemScript)
    claimHtlcSuccessTx.copy(tx = claimHtlcSuccessTx.tx.updateWitness(0, witness))
  }

  def addSigs(claimHtlcTimeoutTx: ClaimHtlcTimeoutTx, localSig: BinaryData): ClaimHtlcTimeoutTx = {
    val witness = witnessClaimHtlcTimeoutFromCommitTx(localSig, claimHtlcTimeoutTx.input.redeemScript)
    claimHtlcTimeoutTx.copy(tx = claimHtlcTimeoutTx.tx.updateWitness(0, witness))
  }

  def addSigs(claimP2WPKHOutputTx: ClaimP2WPKHOutputTx, localPaymentPubkey: BinaryData, localSig: BinaryData): ClaimP2WPKHOutputTx = {
    val witness = ScriptWitness(Seq(localSig, localPaymentPubkey))
    claimP2WPKHOutputTx.copy(tx = claimP2WPKHOutputTx.tx.updateWitness(0, witness))
  }

  def addSigs(claimHtlcDelayed: ClaimDelayedOutputTx, localSig: BinaryData): ClaimDelayedOutputTx = {
    val witness = witnessToLocalDelayedAfterDelay(localSig, claimHtlcDelayed.input.redeemScript)
    claimHtlcDelayed.copy(tx = claimHtlcDelayed.tx.updateWitness(0, witness))
  }

  def addSigs(claimHtlcDelayedPenalty: ClaimDelayedOutputPenaltyTx, revocationSig: BinaryData): ClaimDelayedOutputPenaltyTx = {
    val witness = Scripts.witnessToLocalDelayedWithRevocationSig(revocationSig, claimHtlcDelayedPenalty.input.redeemScript)
    claimHtlcDelayedPenalty.copy(tx = claimHtlcDelayedPenalty.tx.updateWitness(0, witness))
  }

  def addSigs(closingTx: ClosingTx, localFundingPubkey: PublicKey, remoteFundingPubkey: PublicKey, localSig: BinaryData, remoteSig: BinaryData): ClosingTx = {
    val witness = Scripts.witness2of2(localSig, remoteSig, localFundingPubkey, remoteFundingPubkey)
    closingTx.copy(tx = closingTx.tx.updateWitness(0, witness))
  }

  def checkSpendable(txinfo: TransactionWithInputInfo): Try[Unit] =
    Try(Transaction.correctlySpends(txinfo.tx, Map(txinfo.tx.txIn.head.outPoint -> txinfo.input.txOut), ScriptFlags.STANDARD_SCRIPT_VERIFY_FLAGS))

  def checkSig(txinfo: TransactionWithInputInfo, sig: BinaryData, pubKey: PublicKey): Boolean = {
    val data = Transaction.hashForSigning(txinfo.tx, inputIndex = 0, txinfo.input.redeemScript, SIGHASH_ALL, txinfo.input.txOut.amount, SIGVERSION_WITNESS_V0)
    Crypto.verifySignature(data, sig, pubKey)
  }

}<|MERGE_RESOLUTION|>--- conflicted
+++ resolved
@@ -229,11 +229,7 @@
       version = 2,
       txIn = TxIn(input.outPoint, Array.emptyByteArray, 0x00000000L) :: Nil,
       txOut = TxOut(amount, pay2wsh(toLocalDelayed(localRevocationPubkey, toLocalDelay, localDelayedPaymentPubkey))) :: Nil,
-<<<<<<< HEAD
-      lockTime = htlc.expiry), htlc.paymentHash)
-=======
-      lockTime = htlc.cltvExpiry))
->>>>>>> 65a854ca
+      lockTime = htlc.cltvExpiry), htlc.paymentHash)
   }
 
   def makeHtlcSuccessTx(commitTx: Transaction, outputsAlreadyUsed: Set[Int], localDustLimit: Satoshi, localRevocationPubkey: PublicKey, toLocalDelay: Int, localDelayedPaymentPubkey: PublicKey, localHtlcPubkey: PublicKey, remoteHtlcPubkey: PublicKey, feeratePerKw: Long, htlc: UpdateAddHtlc): HtlcSuccessTx = {
