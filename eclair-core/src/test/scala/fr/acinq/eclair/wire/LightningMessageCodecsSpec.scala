--- conflicted
+++ resolved
@@ -167,16 +167,11 @@
     val revoke_and_ack = RevokeAndAck(randomBytes(32), scalar(0), point(1))
     val channel_announcement = ChannelAnnouncement(randomSignature, randomSignature, randomSignature, randomSignature, bin(7, 9), Block.RegtestGenesisBlock.hash, ShortChannelId(1), randomKey.publicKey, randomKey.publicKey, randomKey.publicKey, randomKey.publicKey)
     val node_announcement = NodeAnnouncement(randomSignature, bin(0, 0), 1, randomKey.publicKey, Color(100.toByte, 200.toByte, 300.toByte), "node-alias", new InetSocketAddress(InetAddress.getByAddress(Array[Byte](192.toByte, 168.toByte, 1.toByte, 42.toByte)), 42000) :: Nil)
-<<<<<<< HEAD
-    val channel_update = ChannelUpdate(randomSignature, Block.RegtestGenesisBlock.hash, 1, 2, bin(2, 2), 3, 4, 5, 6)
+    val channel_update = ChannelUpdate(randomSignature, Block.RegtestGenesisBlock.hash, ShortChannelId(1), 2, bin(2, 2), 3, 4, 5, 6)
+    val announcement_signatures = AnnouncementSignatures(randomBytes(32), ShortChannelId(42), randomSignature, randomSignature)
     val query_short_channel_id = QueryShortChannelIds(Block.RegtestGenesisBlock.blockId, randomBytes(7515))
     val query_channel_range = QueryChannelRange(Block.RegtestGenesisBlock.blockId, 100000, 1500)
     val reply_channel_range = ReplyChannelRange(Block.RegtestGenesisBlock.blockId, 100000, 1500, 1, randomBytes(3200))
-    val announcement_signatures = AnnouncementSignatures(randomBytes(32), 42, randomSignature, randomSignature)
-=======
-    val channel_update = ChannelUpdate(randomSignature, Block.RegtestGenesisBlock.hash, ShortChannelId(1), 2, bin(2, 2), 3, 4, 5, 6)
-    val announcement_signatures = AnnouncementSignatures(randomBytes(32), ShortChannelId(42), randomSignature, randomSignature)
->>>>>>> 1ca7321d
     val ping = Ping(100, BinaryData("01" * 10))
     val pong = Pong(BinaryData("01" * 10))
     val channel_reestablish = ChannelReestablish(randomBytes(32), 242842L, 42L)
