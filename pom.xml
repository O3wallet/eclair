--- conflicted
+++ resolved
@@ -167,11 +167,7 @@
             <dependency>
                 <groupId>com.trueaccord.scalapb</groupId>
                 <artifactId>scalapb-runtime_${scala.version.short}</artifactId>
-<<<<<<< HEAD
-                <version>0.4.16</version>
-=======
                 <version>${scalapb.version}</version>
->>>>>>> 64638e27
             </dependency>
             <dependency>
                 <groupId>com.google.protobuf</groupId>
